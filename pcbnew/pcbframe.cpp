/*
 * This program source code file is part of KiCad, a free EDA CAD application.
 *
 * Copyright (C) 2013 Jean-Pierre Charras, jp.charras at wanadoo.fr
 * Copyright (C) 2013 SoftPLC Corporation, Dick Hollenbeck <dick@softplc.com>
 * Copyright (C) 2013 Wayne Stambaugh <stambaughw@verizon.net>
 * Copyright (C) 2013 KiCad Developers, see change_log.txt for contributors.
 *
 * This program is free software; you can redistribute it and/or
 * modify it under the terms of the GNU General Public License
 * as published by the Free Software Foundation; either version 2
 * of the License, or (at your option) any later version.
 *
 * This program is distributed in the hope that it will be useful,
 * but WITHOUT ANY WARRANTY; without even the implied warranty of
 * MERCHANTABILITY or FITNESS FOR A PARTICULAR PURPOSE.  See the
 * GNU General Public License for more details.
 *
 * You should have received a copy of the GNU General Public License
 * along with this program; if not, you may find one here:
 * http://www.gnu.org/licenses/old-licenses/gpl-2.0.html
 * or you may search the http://www.gnu.org website for the version 2 license,
 * or you may write to the Free Software Foundation, Inc.,
 * 51 Franklin Street, Fifth Floor, Boston, MA  02110-1301, USA
 */

/**
 * @file pcbframe.cpp
 * @brief PCB editor main window implementation.
 */

#include <fctsys.h>
#include <appl_wxstruct.h>
#include <class_drawpanel.h>
#include <confirm.h>
#include <wxPcbStruct.h>
#include <pcbcommon.h>      // enum PCB_VISIBLE
#include <collectors.h>
#include <build_version.h>
#include <macros.h>
#include <3d_viewer.h>
#include <msgpanel.h>
#include <fp_lib_table.h>

#include <pcbnew.h>
#include <pcbnew_id.h>
#include <drc_stuff.h>
#include <layer_widget.h>
#include <dialog_design_rules.h>
#include <class_pcb_layer_widget.h>
#include <hotkeys.h>
#include <pcbnew_config.h>
#include <module_editor_frame.h>
#include <dialog_SVG_print.h>
#include <dialog_helpers.h>
#include <dialog_plot.h>
#include <convert_from_iu.h>
#include <view/view.h>
#include <painter.h>

#include <class_track.h>
#include <class_board.h>
#include <class_module.h>
#include <worksheet_viewitem.h>
#include <ratsnest_data.h>
#include <ratsnest_viewitem.h>

#include <tool/tool_manager.h>
#include <tool/tool_dispatcher.h>

#if defined(KICAD_SCRIPTING) || defined(KICAD_SCRIPTING_WXPYTHON)
#include <python_scripting.h>
#endif

#include <class_drawpanel_gal.h>

// Keys used in read/write config
#define OPTKEY_DEFAULT_LINEWIDTH_VALUE  wxT( "PlotLineWidth_mm" )
#define PCB_SHOW_FULL_RATSNET_OPT       wxT( "PcbFullRatsnest" )
#define PCB_MAGNETIC_PADS_OPT           wxT( "PcbMagPadOpt" )
#define PCB_MAGNETIC_TRACKS_OPT         wxT( "PcbMagTrackOpt" )
#define SHOW_MICROWAVE_TOOLS            wxT( "ShowMicrowaveTools" )
#define SHOW_LAYER_MANAGER_TOOLS        wxT( "ShowLayerManagerTools" )


BEGIN_EVENT_TABLE( PCB_EDIT_FRAME, PCB_BASE_FRAME )
    EVT_SOCKET( ID_EDA_SOCKET_EVENT_SERV, PCB_EDIT_FRAME::OnSockRequestServer )
    EVT_SOCKET( ID_EDA_SOCKET_EVENT, PCB_EDIT_FRAME::OnSockRequest )

    EVT_COMBOBOX( ID_ON_ZOOM_SELECT, PCB_EDIT_FRAME::OnSelectZoom )
    EVT_COMBOBOX( ID_ON_GRID_SELECT, PCB_EDIT_FRAME::OnSelectGrid )

    EVT_CLOSE( PCB_EDIT_FRAME::OnCloseWindow )
    EVT_SIZE( PCB_EDIT_FRAME::OnSize )

    EVT_TOOL( ID_LOAD_FILE, PCB_EDIT_FRAME::Files_io )
    EVT_TOOL( ID_MENU_READ_BOARD_BACKUP_FILE, PCB_EDIT_FRAME::Files_io )
    EVT_TOOL( ID_MENU_RECOVER_BOARD_AUTOSAVE, PCB_EDIT_FRAME::Files_io )
    EVT_TOOL( ID_NEW_BOARD, PCB_EDIT_FRAME::Files_io )
    EVT_TOOL( ID_SAVE_BOARD, PCB_EDIT_FRAME::Files_io )
    EVT_TOOL( ID_OPEN_MODULE_EDITOR, PCB_EDIT_FRAME::Process_Special_Functions )
    EVT_TOOL( ID_OPEN_MODULE_VIEWER, PCB_EDIT_FRAME::Process_Special_Functions )

    // Menu Files:
    EVT_MENU( ID_MAIN_MENUBAR, PCB_EDIT_FRAME::Process_Special_Functions )

    EVT_MENU( ID_APPEND_FILE, PCB_EDIT_FRAME::Files_io )
    EVT_MENU( ID_SAVE_BOARD_AS, PCB_EDIT_FRAME::Files_io )
    EVT_MENU_RANGE( wxID_FILE1, wxID_FILE9, PCB_EDIT_FRAME::OnFileHistory )

    EVT_MENU( ID_GEN_PLOT, PCB_EDIT_FRAME::ToPlotter )

    EVT_MENU( ID_GEN_EXPORT_SPECCTRA, PCB_EDIT_FRAME::ExportToSpecctra )
    EVT_MENU( ID_GEN_EXPORT_FILE_GENCADFORMAT, PCB_EDIT_FRAME::ExportToGenCAD )
    EVT_MENU( ID_GEN_EXPORT_FILE_MODULE_REPORT, PCB_EDIT_FRAME::GenFootprintsReport )
    EVT_MENU( ID_GEN_EXPORT_FILE_VRML, PCB_EDIT_FRAME::OnExportVRML )
    EVT_MENU( ID_GEN_EXPORT_FILE_IDF3, PCB_EDIT_FRAME::ExportToIDF3 )

    EVT_MENU( ID_GEN_IMPORT_SPECCTRA_SESSION,PCB_EDIT_FRAME::ImportSpecctraSession )
    EVT_MENU( ID_GEN_IMPORT_SPECCTRA_DESIGN, PCB_EDIT_FRAME::ImportSpecctraDesign )
    EVT_MENU( ID_GEN_IMPORT_DXF_FILE, PCB_EDIT_FRAME::Process_Special_Functions )

    EVT_MENU( ID_MENU_ARCHIVE_NEW_MODULES, PCB_EDIT_FRAME::Process_Special_Functions )
    EVT_MENU( ID_MENU_ARCHIVE_ALL_MODULES, PCB_EDIT_FRAME::Process_Special_Functions )

    EVT_MENU( wxID_EXIT, PCB_EDIT_FRAME::OnQuit )

    // menu Config
    EVT_MENU( ID_PCB_DRAWINGS_WIDTHS_SETUP, PCB_EDIT_FRAME::OnConfigurePcbOptions )
    EVT_MENU( ID_PCB_LIB_TABLE_EDIT, PCB_EDIT_FRAME::Process_Config )
    EVT_MENU( ID_CONFIG_SAVE, PCB_EDIT_FRAME::Process_Config )
    EVT_MENU( ID_CONFIG_READ, PCB_EDIT_FRAME::Process_Config )
    EVT_MENU_RANGE( ID_PREFERENCES_HOTKEY_START, ID_PREFERENCES_HOTKEY_END,
                    PCB_EDIT_FRAME::Process_Config )
    EVT_MENU( ID_MENU_PCB_SHOW_HIDE_LAYERS_MANAGER_DIALOG, PCB_EDIT_FRAME::Process_Config )
    EVT_MENU( ID_MENU_PCB_SHOW_HIDE_MUWAVE_TOOLBAR, PCB_EDIT_FRAME::Process_Config )
    EVT_MENU( wxID_PREFERENCES, PCB_EDIT_FRAME::Process_Config )
    EVT_MENU( ID_PCB_LAYERS_SETUP, PCB_EDIT_FRAME::Process_Config )
    EVT_MENU( ID_PCB_MASK_CLEARANCE, PCB_EDIT_FRAME::Process_Config )
    EVT_MENU( ID_PCB_PAD_SETUP, PCB_EDIT_FRAME::Process_Config )
    EVT_MENU( ID_CONFIG_SAVE, PCB_EDIT_FRAME::Process_Config )
    EVT_MENU( ID_CONFIG_READ, PCB_EDIT_FRAME::Process_Config )
    EVT_MENU( ID_PREFRENCES_MACROS_SAVE, PCB_EDIT_FRAME::Process_Config )
    EVT_MENU( ID_PREFRENCES_MACROS_READ, PCB_EDIT_FRAME::Process_Config )
    EVT_MENU( ID_PCB_DISPLAY_OPTIONS_SETUP, PCB_EDIT_FRAME::InstallDisplayOptionsDialog )
    EVT_MENU( ID_PCB_USER_GRID_SETUP, PCB_EDIT_FRAME::Process_Special_Functions )

    EVT_MENU_RANGE( ID_LANGUAGE_CHOICE, ID_LANGUAGE_CHOICE_END, PCB_EDIT_FRAME::SetLanguage )

    // menu Postprocess
    EVT_MENU( ID_PCB_GEN_POS_MODULES_FILE, PCB_EDIT_FRAME::GenFootprintsPositionFile )
    EVT_MENU( ID_PCB_GEN_DRILL_FILE, PCB_EDIT_FRAME::InstallDrillFrame )
    EVT_MENU( ID_PCB_GEN_D356_FILE, PCB_EDIT_FRAME::GenD356File )
    EVT_MENU( ID_PCB_GEN_CMP_FILE, PCB_EDIT_FRAME::RecreateCmpFileFromBoard )
    EVT_MENU( ID_PCB_GEN_BOM_FILE_FROM_BOARD, PCB_EDIT_FRAME::RecreateBOMFileFromBoard )

    // menu Miscellaneous
    EVT_MENU( ID_MENU_LIST_NETS, PCB_EDIT_FRAME::ListNetsAndSelect )
    EVT_MENU( ID_PCB_GLOBAL_DELETE, PCB_EDIT_FRAME::Process_Special_Functions )
    EVT_MENU( ID_MENU_PCB_CLEAN, PCB_EDIT_FRAME::Process_Special_Functions )
    EVT_MENU( ID_MENU_PCB_SWAP_LAYERS, PCB_EDIT_FRAME::Process_Special_Functions )
    EVT_MENU( ID_MENU_PCB_RESET_TEXTMODULE_FIELDS_SIZES,
              PCB_EDIT_FRAME::OnResetModuleTextSizes )

    // Menu Help
    EVT_MENU( wxID_HELP, EDA_DRAW_FRAME::GetKicadHelp )
    EVT_MENU( wxID_INDEX, EDA_DRAW_FRAME::GetKicadHelp )
    EVT_MENU( wxID_ABOUT, EDA_BASE_FRAME::GetKicadAbout )

    // Menu 3D Frame
    EVT_MENU( ID_MENU_PCB_SHOW_3D_FRAME, PCB_EDIT_FRAME::Show3D_Frame )

    // Switching canvases
    EVT_MENU( ID_MENU_CANVAS_DEFAULT,           PCB_EDIT_FRAME::SwitchCanvas )
    EVT_MENU( ID_MENU_CANVAS_CAIRO,             PCB_EDIT_FRAME::SwitchCanvas )
    EVT_MENU( ID_MENU_CANVAS_OPENGL,            PCB_EDIT_FRAME::SwitchCanvas )

    // Menu Get Design Rules Editor
    EVT_MENU( ID_MENU_PCB_SHOW_DESIGN_RULES_DIALOG, PCB_EDIT_FRAME::ShowDesignRulesEditor )

    // Horizontal toolbar
    EVT_TOOL( ID_TO_LIBRARY, PCB_EDIT_FRAME::Process_Special_Functions )
    EVT_TOOL( ID_SHEET_SET, EDA_DRAW_FRAME::Process_PageSettings )
    EVT_TOOL( wxID_CUT, PCB_EDIT_FRAME::Process_Special_Functions )
    EVT_TOOL( wxID_COPY, PCB_EDIT_FRAME::Process_Special_Functions )
    EVT_TOOL( wxID_PASTE, PCB_EDIT_FRAME::Process_Special_Functions )
    EVT_TOOL( wxID_UNDO, PCB_EDIT_FRAME::GetBoardFromUndoList )
    EVT_TOOL( wxID_REDO, PCB_EDIT_FRAME::GetBoardFromRedoList )
    EVT_TOOL( wxID_PRINT, PCB_EDIT_FRAME::ToPrinter )
    EVT_TOOL( ID_GEN_PLOT_SVG, PCB_EDIT_FRAME::SVG_Print )
    EVT_TOOL( ID_GEN_PLOT, PCB_EDIT_FRAME::Process_Special_Functions )
    EVT_TOOL( ID_FIND_ITEMS, PCB_EDIT_FRAME::Process_Special_Functions )
    EVT_TOOL( ID_GET_NETLIST, PCB_EDIT_FRAME::Process_Special_Functions )
    EVT_TOOL( ID_DRC_CONTROL, PCB_EDIT_FRAME::Process_Special_Functions )
    EVT_TOOL( ID_AUX_TOOLBAR_PCB_SELECT_LAYER_PAIR, PCB_EDIT_FRAME::Process_Special_Functions )
    EVT_TOOL( ID_AUX_TOOLBAR_PCB_SELECT_AUTO_WIDTH, PCB_EDIT_FRAME::Tracks_and_Vias_Size_Event )
    EVT_COMBOBOX( ID_TOOLBARH_PCB_SELECT_LAYER, PCB_EDIT_FRAME::Process_Special_Functions )
    EVT_COMBOBOX( ID_AUX_TOOLBAR_PCB_TRACK_WIDTH, PCB_EDIT_FRAME::Tracks_and_Vias_Size_Event )
    EVT_COMBOBOX( ID_AUX_TOOLBAR_PCB_VIA_SIZE, PCB_EDIT_FRAME::Tracks_and_Vias_Size_Event )
    EVT_TOOL( ID_TOOLBARH_PCB_MODE_MODULE, PCB_EDIT_FRAME::OnSelectAutoPlaceMode )
    EVT_TOOL( ID_TOOLBARH_PCB_MODE_TRACKS, PCB_EDIT_FRAME::OnSelectAutoPlaceMode )
    EVT_TOOL( ID_TOOLBARH_PCB_FREEROUTE_ACCESS, PCB_EDIT_FRAME::Access_to_External_Tool )
#ifdef KICAD_SCRIPTING_WXPYTHON
    EVT_TOOL( ID_TOOLBARH_PCB_SCRIPTING_CONSOLE, PCB_EDIT_FRAME::ScriptingConsoleEnableDisable )
#endif
    // Option toolbar
    EVT_TOOL( ID_TB_OPTIONS_DRC_OFF,
                    PCB_EDIT_FRAME::OnSelectOptionToolbar )
    EVT_TOOL( ID_TB_OPTIONS_SHOW_RATSNEST,
                    PCB_EDIT_FRAME::OnSelectOptionToolbar )
    EVT_TOOL( ID_TB_OPTIONS_SHOW_MODULE_RATSNEST,
                    PCB_EDIT_FRAME::OnSelectOptionToolbar )
    EVT_TOOL( ID_TB_OPTIONS_AUTO_DEL_TRACK,
                    PCB_EDIT_FRAME::OnSelectOptionToolbar )
    EVT_TOOL( ID_TB_OPTIONS_SHOW_VIAS_SKETCH,
                    PCB_EDIT_FRAME::OnSelectOptionToolbar )
    EVT_TOOL( ID_TB_OPTIONS_SHOW_TRACKS_SKETCH,
                    PCB_EDIT_FRAME::OnSelectOptionToolbar )
    EVT_TOOL( ID_TB_OPTIONS_SHOW_HIGH_CONTRAST_MODE,
                    PCB_EDIT_FRAME::OnSelectOptionToolbar )
    EVT_TOOL( ID_TB_OPTIONS_SHOW_EXTRA_VERTICAL_TOOLBAR_MICROWAVE,
                    PCB_EDIT_FRAME::OnSelectOptionToolbar )

    EVT_TOOL_RANGE( ID_TB_OPTIONS_SHOW_ZONES, ID_TB_OPTIONS_SHOW_ZONES_OUTLINES_ONLY,
                    PCB_EDIT_FRAME::OnSelectOptionToolbar )

    EVT_TOOL( ID_TB_OPTIONS_SHOW_MANAGE_LAYERS_VERTICAL_TOOLBAR,
              PCB_EDIT_FRAME::OnSelectOptionToolbar )

    // Vertical main toolbar:
    EVT_TOOL( ID_NO_TOOL_SELECTED, PCB_EDIT_FRAME::OnSelectTool )
    EVT_TOOL_RANGE( ID_PCB_HIGHLIGHT_BUTT, ID_PCB_PLACE_GRID_COORD_BUTT,
                    PCB_EDIT_FRAME::OnSelectTool )

    EVT_TOOL_RANGE( ID_PCB_MUWAVE_START_CMD, ID_PCB_MUWAVE_END_CMD,
                    PCB_EDIT_FRAME::ProcessMuWaveFunctions )

    EVT_MENU_RANGE( ID_POPUP_PCB_AUTOPLACE_START_RANGE, ID_POPUP_PCB_AUTOPLACE_END_RANGE,
                    PCB_EDIT_FRAME::OnPlaceOrRouteFootprints )

    EVT_MENU( ID_POPUP_PCB_REORIENT_ALL_MODULES, PCB_EDIT_FRAME::OnOrientFootprints )

    EVT_MENU_RANGE( ID_POPUP_PCB_START_RANGE, ID_POPUP_PCB_END_RANGE,
                    PCB_EDIT_FRAME::Process_Special_Functions )

    // Tracks and vias sizes general options
    EVT_MENU_RANGE( ID_POPUP_PCB_SELECT_WIDTH_START_RANGE,
                    ID_POPUP_PCB_SELECT_WIDTH_END_RANGE,
                    PCB_EDIT_FRAME::Tracks_and_Vias_Size_Event )

    // popup menus
    EVT_MENU( ID_POPUP_PCB_DELETE_TRACKSEG, PCB_EDIT_FRAME::Process_Special_Functions )
    EVT_MENU_RANGE( ID_POPUP_GENERAL_START_RANGE, ID_POPUP_GENERAL_END_RANGE,
                    PCB_EDIT_FRAME::Process_Special_Functions )

    // User interface update event handlers.
    EVT_UPDATE_UI( ID_SAVE_BOARD, PCB_EDIT_FRAME::OnUpdateSave )
    EVT_UPDATE_UI( ID_AUX_TOOLBAR_PCB_SELECT_LAYER_PAIR, PCB_EDIT_FRAME::OnUpdateLayerPair )
    EVT_UPDATE_UI( ID_TOOLBARH_PCB_SELECT_LAYER, PCB_EDIT_FRAME::OnUpdateLayerSelectBox )
    EVT_UPDATE_UI( ID_TB_OPTIONS_DRC_OFF, PCB_EDIT_FRAME::OnUpdateDrcEnable )
    EVT_UPDATE_UI( ID_TB_OPTIONS_SHOW_RATSNEST, PCB_EDIT_FRAME::OnUpdateShowBoardRatsnest )
    EVT_UPDATE_UI( ID_TB_OPTIONS_SHOW_MODULE_RATSNEST, PCB_EDIT_FRAME::OnUpdateShowModuleRatsnest )
    EVT_UPDATE_UI( ID_TB_OPTIONS_AUTO_DEL_TRACK, PCB_EDIT_FRAME::OnUpdateAutoDeleteTrack )
    EVT_UPDATE_UI( ID_TB_OPTIONS_SHOW_VIAS_SKETCH, PCB_EDIT_FRAME::OnUpdateViaDrawMode )
    EVT_UPDATE_UI( ID_TB_OPTIONS_SHOW_TRACKS_SKETCH, PCB_EDIT_FRAME::OnUpdateTraceDrawMode )
    EVT_UPDATE_UI( ID_TB_OPTIONS_SHOW_HIGH_CONTRAST_MODE,
                   PCB_EDIT_FRAME::OnUpdateHighContrastDisplayMode )
    EVT_UPDATE_UI( ID_TB_OPTIONS_SHOW_MANAGE_LAYERS_VERTICAL_TOOLBAR,
                   PCB_EDIT_FRAME::OnUpdateShowLayerManager )
    EVT_UPDATE_UI( ID_TB_OPTIONS_SHOW_EXTRA_VERTICAL_TOOLBAR_MICROWAVE,
                   PCB_EDIT_FRAME::OnUpdateShowMicrowaveToolbar )
    EVT_UPDATE_UI( ID_NO_TOOL_SELECTED, PCB_EDIT_FRAME::OnUpdateVerticalToolbar )
    EVT_UPDATE_UI( ID_AUX_TOOLBAR_PCB_TRACK_WIDTH, PCB_EDIT_FRAME::OnUpdateSelectTrackWidth )
    EVT_UPDATE_UI( ID_AUX_TOOLBAR_PCB_SELECT_AUTO_WIDTH,
                   PCB_EDIT_FRAME::OnUpdateSelectAutoTrackWidth )
    EVT_UPDATE_UI( ID_POPUP_PCB_SELECT_AUTO_WIDTH, PCB_EDIT_FRAME::OnUpdateSelectAutoTrackWidth )
    EVT_UPDATE_UI( ID_AUX_TOOLBAR_PCB_VIA_SIZE, PCB_EDIT_FRAME::OnUpdateSelectViaSize )
    EVT_UPDATE_UI( ID_TOOLBARH_PCB_MODE_MODULE, PCB_EDIT_FRAME::OnUpdateAutoPlaceModulesMode )
    EVT_UPDATE_UI( ID_TOOLBARH_PCB_MODE_TRACKS, PCB_EDIT_FRAME::OnUpdateAutoPlaceTracksMode )
    EVT_UPDATE_UI_RANGE( ID_POPUP_PCB_SELECT_WIDTH1, ID_POPUP_PCB_SELECT_WIDTH8,
                         PCB_EDIT_FRAME::OnUpdateSelectTrackWidth )
    EVT_UPDATE_UI_RANGE( ID_POPUP_PCB_SELECT_VIASIZE1, ID_POPUP_PCB_SELECT_VIASIZE8,
                         PCB_EDIT_FRAME::OnUpdateSelectViaSize )
    EVT_UPDATE_UI_RANGE( ID_PCB_HIGHLIGHT_BUTT, ID_PCB_PLACE_GRID_COORD_BUTT,
                         PCB_EDIT_FRAME::OnUpdateVerticalToolbar )
    EVT_UPDATE_UI_RANGE( ID_TB_OPTIONS_SHOW_ZONES, ID_TB_OPTIONS_SHOW_ZONES_OUTLINES_ONLY,
                         PCB_EDIT_FRAME::OnUpdateZoneDisplayStyle )
    EVT_UPDATE_UI_RANGE( ID_PCB_MUWAVE_START_CMD, ID_PCB_MUWAVE_END_CMD,
                         PCB_EDIT_FRAME::OnUpdateMuWaveToolbar )
END_EVENT_TABLE()


///////****************************///////////:

#define PCB_EDIT_FRAME_NAME wxT( "PcbFrame" )

PCB_EDIT_FRAME::PCB_EDIT_FRAME( wxWindow* parent, const wxString& title,
                                const wxPoint& pos, const wxSize& size,
                                long style ) :
    PCB_BASE_FRAME( parent, PCB_FRAME_TYPE, title, pos, size,
                    style, PCB_EDIT_FRAME_NAME )
{
    m_FrameName = PCB_EDIT_FRAME_NAME;
    m_showBorderAndTitleBlock = true;   // true to display sheet references
    m_showAxis = false;                 // true to display X and Y axis
    m_showOriginAxis = true;
    m_showGridAxis = true;
    m_SelTrackWidthBox = NULL;
    m_SelViaSizeBox = NULL;
    m_SelLayerBox = NULL;
    m_show_microwave_tools = false;
    m_show_layer_manager_tools = true;
    m_HotkeysZoomAndGridList = g_Board_Editor_Hokeys_Descr;
    m_hasAutoSave = true;
    m_RecordingMacros = -1;
    m_microWaveToolBar = NULL;
    m_useCmpFileForFpNames = true;

    m_footprintLibTable = NULL;
    m_globalFootprintTable = NULL;
    m_rotationAngle = 900;

#ifdef KICAD_SCRIPTING_WXPYTHON
    m_pythonPanel = NULL;
#endif

    for ( int i = 0; i < 10; i++ )
        m_Macros[i].m_Record.clear();

    SetBoard( new BOARD() );

    // Create the PCB_LAYER_WIDGET *after* SetBoard():

    wxFont font = wxSystemSettings::GetFont( wxSYS_DEFAULT_GUI_FONT );
    int pointSize = font.GetPointSize();
    int screenHeight = wxSystemSettings::GetMetric( wxSYS_SCREEN_Y );

    // printf( "pointSize:%d  80%%:%d\n", pointSize, (pointSize*8)/10 );

    if( screenHeight <= 900 )
        pointSize = (pointSize * 8) / 10;

    m_Layers = new PCB_LAYER_WIDGET( this, GetCanvas(), pointSize );

    m_drc = new DRC( this );        // these 2 objects point to each other

    wxIcon  icon;
    icon.CopyFromBitmap( KiBitmap( icon_pcbnew_xpm ) );
    SetIcon( icon );

    SetScreen( new PCB_SCREEN( GetPageSettings().GetSizeIU() ) );

    // PCB drawings start in the upper left corner.
    GetScreen()->m_Center = false;

    // LoadSettings() *after* creating m_LayersManager, because LoadSettings()
    // initialize parameters in m_LayersManager
    LoadSettings();

    // Be sure options are updated
    m_DisplayPcbTrackFill = DisplayOpt.DisplayPcbTrackFill;
    m_DisplayPadFill = DisplayOpt.DisplayPadFill;
    m_DisplayViaFill = DisplayOpt.DisplayViaFill;
    m_DisplayPadNum  = DisplayOpt.DisplayPadNum;

    m_DisplayModEdge = DisplayOpt.DisplayModEdge;
    m_DisplayModText = DisplayOpt.DisplayModText;

    SetSize( m_FramePos.x, m_FramePos.y, m_FrameSize.x, m_FrameSize.y );

    GetScreen()->AddGrid( m_UserGridSize, m_UserGridUnit, ID_POPUP_GRID_USER );
    GetScreen()->SetGrid( ID_POPUP_GRID_LEVEL_1000 + m_LastGridSizeId  );

    if( m_canvas )
        m_canvas->SetEnableBlockCommands( true );

    ReCreateMenuBar();
    ReCreateHToolbar();
    ReCreateAuxiliaryToolbar();
    ReCreateVToolbar();
    ReCreateOptToolbar();

    ReCreateMicrowaveVToolbar();

    m_auimgr.SetManagedWindow( this );

    EDA_PANEINFO horiz;
    horiz.HorizontalToolbarPane();

    EDA_PANEINFO vert;
    vert.VerticalToolbarPane();

    EDA_PANEINFO mesg;
    mesg.MessageToolbarPane();

    // Create a wxAuiPaneInfo for the Layers Manager, not derived from the template.
    // LAYER_WIDGET is floatable, but initially docked at far right
    EDA_PANEINFO   lyrs;
    lyrs.LayersToolbarPane();
    lyrs.MinSize( m_Layers->GetBestSize() );    // updated in ReFillLayerWidget
    lyrs.BestSize( m_Layers->GetBestSize() );
    lyrs.Caption( _( "Visibles" ) );


    if( m_mainToolBar )    // The main horizontal toolbar
    {
        m_auimgr.AddPane( m_mainToolBar,
                          wxAuiPaneInfo( horiz ).Name( wxT( "m_mainToolBar" ) ).Top().Row( 0 ) );
    }

    if( m_auxiliaryToolBar )    // the auxiliary horizontal toolbar, that shows track and via sizes, zoom ...)
    {
        m_auimgr.AddPane( m_auxiliaryToolBar,
                          wxAuiPaneInfo( horiz ).Name( wxT( "m_auxiliaryToolBar" ) ).Top().Row( 1 ) );
    }

    if( m_microWaveToolBar )    // The auxiliary vertical right toolbar (currently microwave tools)
        m_auimgr.AddPane( m_microWaveToolBar,
                          wxAuiPaneInfo( vert ).Name( wxT( "m_microWaveToolBar" ) ).Right().Layer( 1 ).Position(1).Hide() );

    if( m_drawToolBar )    // The main right vertical toolbar
        m_auimgr.AddPane( m_drawToolBar,
                          wxAuiPaneInfo( vert ).Name( wxT( "m_VToolBar" ) ).Right().Layer( 2 ) );

    // Add the layer manager ( most right side of pcbframe )
    m_auimgr.AddPane( m_Layers, lyrs.Name( wxT( "m_LayersManagerToolBar" ) ).Right().Layer( 3 ) );

    if( m_optionsToolBar )    // The left vertical toolbar (fast acces display options of Pcbnew)
    {
        m_auimgr.AddPane( m_optionsToolBar,
                          wxAuiPaneInfo( vert ).Name( wxT( "m_optionsToolBar" ) ).Left().Layer(1) );

        m_auimgr.GetPane( wxT( "m_LayersManagerToolBar" ) ).Show( m_show_layer_manager_tools );
        m_auimgr.GetPane( wxT( "m_microWaveToolBar" ) ).Show( m_show_microwave_tools );
    }

    if( m_canvas )
        m_auimgr.AddPane( m_canvas,
                          wxAuiPaneInfo().Name( wxT( "DrawFrame" ) ).CentrePane() );

    if( GetGalCanvas() )
        m_auimgr.AddPane( (wxWindow*) GetGalCanvas(),
                          wxAuiPaneInfo().Name( wxT( "DrawFrameGal" ) ).CentrePane().Hide() );

    if( m_messagePanel )
        m_auimgr.AddPane( m_messagePanel,
                          wxAuiPaneInfo( mesg ).Name( wxT( "MsgPanel" ) ).Bottom().Layer(10) );


#ifdef KICAD_SCRIPTING_WXPYTHON
    // Add the scripting panel
    EDA_PANEINFO  pythonAuiInfo;
    pythonAuiInfo.ScriptingToolbarPane();
    pythonAuiInfo.Caption( wxT( "Python Scripting" ) );
    pythonAuiInfo.MinSize( wxSize( 200, 100 ) );
    pythonAuiInfo.BestSize( wxSize( GetClientSize().x/2, 200 ) );
    pythonAuiInfo.Hide();

    m_pythonPanel = CreatePythonShellWindow( this );
    m_auimgr.AddPane( m_pythonPanel,
                      pythonAuiInfo.Name( wxT( "PythonPanel" ) ).Bottom().Layer(9) );

    m_pythonPanelHidden = true;
#endif

    ReFillLayerWidget();        // this is near end because contents establish size

    m_Layers->ReFillRender();   // Update colors in Render after the config is read

    syncLayerWidgetLayer();

    m_auimgr.Update();

    if( m_globalFootprintTable == NULL )
    {
        try
        {
            m_globalFootprintTable = new FP_LIB_TABLE();

            if( !FP_LIB_TABLE::LoadGlobalTable( *m_globalFootprintTable ) )
            {
                DisplayInfoMessage( this, wxT( "You have run Pcbnew for the first time using the "
                                               "new footprint library table method for finding "
                                               "footprints.  Pcbnew has either copied the default "
                                               "table or created an empty table in your home "
                                               "folder.  You must first configure the library "
                                               "table to include all footprint libraries not "
                                               "included with KiCad.  See the \"Footprint Library "
                                               "Table\" section of the CvPcb documentation for "
                                               "more information." ) );
            }
        }
        catch( IO_ERROR ioe )
        {
            wxString msg;
            msg.Printf( _( "An error occurred attempting to load the global footprint library "
                           "table:\n\n%s" ), GetChars( ioe.errorText ) );
            DisplayError( this, msg );
        }
    }

    setupTools();
}


PCB_EDIT_FRAME::~PCB_EDIT_FRAME()
{
    destroyTools();
    m_RecordingMacros = -1;

    for( int i = 0; i < 10; i++ )
        m_Macros[i].m_Record.clear();

    delete m_drc;

    delete m_footprintLibTable;
    delete m_globalFootprintTable;
}


void PCB_EDIT_FRAME::SetBoard( BOARD* aBoard )
{
    PCB_BASE_FRAME::SetBoard( aBoard );

    if( GetGalCanvas() )
    {
        ViewReloadBoard( aBoard );

        // update the tool manager with the new board and its view.
        if( m_toolManager )
        {
            m_toolManager->SetEnvironment( aBoard, GetGalCanvas()->GetView(),
                                           GetGalCanvas()->GetViewControls(), this );
            m_toolManager->ResetTools( TOOL_BASE::MODEL_RELOAD );
        }
    }
}


void PCB_EDIT_FRAME::ViewReloadBoard( const BOARD* aBoard ) const
{
    KIGFX::VIEW* view = GetGalCanvas()->GetView();
    view->Clear();

    // All of PCB drawing elements should be added to the VIEW
    // in order to be displayed

    // Load zones
    for( int i = 0; i < aBoard->GetAreaCount(); ++i )
        view->Add( (KIGFX::VIEW_ITEM*) ( aBoard->GetArea( i ) ) );

    // Load drawings
    for( BOARD_ITEM* drawing = aBoard->m_Drawings; drawing; drawing = drawing->Next() )
        view->Add( drawing );

    // Load tracks
    for( TRACK* track = aBoard->m_Track; track; track = track->Next() )
        view->Add( track );

    // Load modules and its additional elements
    for( MODULE* module = aBoard->m_Modules; module; module = module->Next() )
    {
        module->RunOnChildren( std::bind1st( std::mem_fun( &KIGFX::VIEW::Add ), view ) );
        view->Add( module );
    }

    // Segzones (equivalent of ZONE_CONTAINER for legacy boards)
    for( SEGZONE* zone = aBoard->m_Zone; zone; zone = zone->Next() )
        view->Add( zone );

<<<<<<< HEAD
    // Add an entry for the worksheet layout
    KIGFX::WORKSHEET_VIEWITEM* worksheet = new KIGFX::WORKSHEET_VIEWITEM(
                                            std::string( aBoard->GetFileName().mb_str() ),
                                            std::string( GetScreenDesc().mb_str() ),
                                            &GetPageSettings(), &GetTitleBlock() );
    worksheet->ViewUpdate( KIGFX::VIEW_ITEM::GEOMETRY );
=======
    KIGFX::WORKSHEET_VIEWITEM* worksheet = aBoard->GetWorksheetViewItem();
    worksheet->SetSheetName( std::string( GetScreenDesc().mb_str() ) );

    BASE_SCREEN* screen = GetScreen();

    if( screen != NULL )
    {
        worksheet->SetSheetNumber( screen->m_ScreenNumber );
        worksheet->SetSheetCount( screen->m_NumberOfScreens );
    }

>>>>>>> 5ed0980d
    view->Add( worksheet );
    view->Add( aBoard->GetRatsnestViewItem() );

<<<<<<< HEAD
    // Add an entry for the ratsnest
    RN_DATA* ratsnest = aBoard->GetRatsnest();
    ratsnest->Recalculate();
    view->Add( new KIGFX::RATSNEST_VIEWITEM( ratsnest ) );

    view->SetPanBoundary( worksheet->ViewBBox() );
    view->RecacheAllItems( false );
=======
    // Limit panning to the size of worksheet frame
    view->SetPanBoundary( aBoard->GetWorksheetViewItem()->ViewBBox() );
    view->RecacheAllItems( true );
>>>>>>> 5ed0980d

    if( IsGalCanvasActive() )
        GetGalCanvas()->Refresh();
}


bool PCB_EDIT_FRAME::isAutoSaveRequired() const
{
    return GetScreen()->IsSave();
}


void PCB_EDIT_FRAME::ReFillLayerWidget()
{
    m_Layers->ReFill();

    wxAuiPaneInfo& lyrs = m_auimgr.GetPane( m_Layers );

    wxSize bestz = m_Layers->GetBestSize();

    lyrs.MinSize( bestz );
    lyrs.BestSize( bestz );
    lyrs.FloatingSize( bestz );

    if( lyrs.IsDocked() )
        m_auimgr.Update();
    else
        m_Layers->SetSize( bestz );
}


void PCB_EDIT_FRAME::OnQuit( wxCommandEvent& event )
{
    Close( true );
}


void PCB_EDIT_FRAME::OnCloseWindow( wxCloseEvent& Event )
{
    m_canvas->SetAbortRequest( true );
    GetGalCanvas()->StopDrawing();

    if( GetScreen()->IsModify() )
    {
        wxString msg;
        msg.Printf( _("Save the changes in\n<%s>\nbefore closing?"),
                    GetChars( GetBoard()->GetFileName() ) );

        int ii = DisplayExitDialog( this, msg );
        switch( ii )
        {
        case wxID_CANCEL:
            Event.Veto();
            return;

        case wxID_NO:
            break;

        case wxID_YES:
            SavePcbFile( GetBoard()->GetFileName() );
            break;
        }
    }

    // Delete the auto save file if it exists.
    wxFileName fn = GetBoard()->GetFileName();

    // Auto save file name is the normal file name prefixed with a '$'.
    fn.SetName( wxT( "$" ) + fn.GetName() );

    // Remove the auto save file on a normal close of Pcbnew.
    if( fn.FileExists() && !wxRemoveFile( fn.GetFullPath() ) )
    {
        wxString msg;

        msg.Printf( _( "The auto save file <%s> could not be removed!" ),
                    GetChars( fn.GetFullPath() ) );

        wxMessageBox( msg, wxGetApp().GetAppName(), wxOK | wxICON_ERROR, this );
    }

    // Delete board structs and undo/redo lists, to avoid crash on exit
    // when deleting some structs (mainly in undo/redo lists) too late
    Clear_Pcb( false );

    // do not show the window because ScreenPcb will be deleted and we do not
    // want any paint event
    Show( false );

    Destroy();
}


void PCB_EDIT_FRAME::Show3D_Frame( wxCommandEvent& event )
{
    if( m_Draw3DFrame )
    {
        // Raising the window does not show the window on Windows if iconized.
        // This should work on any platform.
        if( m_Draw3DFrame->IsIconized() )
             m_Draw3DFrame->Iconize( false );

        m_Draw3DFrame->Raise();

        // Raising the window does not set the focus on Linux.  This should work on any platform.
        if( wxWindow::FindFocus() != m_Draw3DFrame )
            m_Draw3DFrame->SetFocus();

        return;
    }

    m_Draw3DFrame = new EDA_3D_FRAME( this, _( "3D Viewer" ) );
    m_Draw3DFrame->SetDefaultFileName( GetBoard()->GetFileName() );
    m_Draw3DFrame->Show( true );
}


void PCB_EDIT_FRAME::UseGalCanvas( bool aEnable )
{
    EDA_DRAW_FRAME::UseGalCanvas( aEnable );

    if( aEnable )
    {
        ViewReloadBoard( m_Pcb );

        // Update potential changes in the ratsnest
        m_Pcb->GetRatsnest()->Recalculate();

        m_toolManager->SetEnvironment( m_Pcb, GetGalCanvas()->GetView(),
                                       GetGalCanvas()->GetViewControls(), this );
        m_toolManager->ResetTools( TOOL_BASE::GAL_SWITCH );
    }
}


void PCB_EDIT_FRAME::SwitchCanvas( wxCommandEvent& aEvent )
{
    int id = aEvent.GetId();

    switch( id )
    {
    case ID_MENU_CANVAS_DEFAULT:
        UseGalCanvas( false );
        break;

    case ID_MENU_CANVAS_CAIRO:
        GetGalCanvas()->SwitchBackend( EDA_DRAW_PANEL_GAL::GAL_TYPE_CAIRO );
        UseGalCanvas( true );
        break;

    case ID_MENU_CANVAS_OPENGL:
        GetGalCanvas()->SwitchBackend( EDA_DRAW_PANEL_GAL::GAL_TYPE_OPENGL );
        UseGalCanvas( true );
        break;
    }
}


void PCB_EDIT_FRAME::ShowDesignRulesEditor( wxCommandEvent& event )
{
    DIALOG_DESIGN_RULES dR_editor( this );
    int returncode = dR_editor.ShowModal();

    if( returncode == wxID_OK )     // New rules, or others changes.
    {
        ReCreateLayerBox();
        updateTraceWidthSelectBox();
        updateViaSizeSelectBox();
        OnModify();
    }
}


void PCB_EDIT_FRAME::LoadSettings()
{
    wxConfig* config = wxGetApp().GetSettings();

    if( config == NULL )
        return;

    // The configuration setting that used to be mixed in with the project file settings.
    wxGetApp().ReadCurrentSetupValues( GetConfigurationSettings() );

    PCB_BASE_FRAME::LoadSettings();

    double dtmp;
    config->Read( OPTKEY_DEFAULT_LINEWIDTH_VALUE, &dtmp, 0.1 ); // stored in mm
    if( dtmp < 0.01 )
        dtmp = 0.01;
    if( dtmp > 5.0 )
        dtmp = 5.0;
    g_DrawDefaultLineThickness = Millimeter2iu( dtmp );
    long tmp;
    config->Read( PCB_SHOW_FULL_RATSNET_OPT, &tmp );
    GetBoard()->SetElementVisibility(RATSNEST_VISIBLE, tmp);

    config->Read( PCB_MAGNETIC_PADS_OPT, &g_MagneticPadOption );
    config->Read( PCB_MAGNETIC_TRACKS_OPT, &g_MagneticTrackOption );
    config->Read( SHOW_MICROWAVE_TOOLS, &m_show_microwave_tools );
    config->Read( SHOW_LAYER_MANAGER_TOOLS, &m_show_layer_manager_tools );

    // WxWidgets 2.9.1 seems call setlocale( LC_NUMERIC, "" )
    // when reading doubles in config,
    // but forget to back to current locale. So we call SetLocaleTo_Default
    SetLocaleTo_Default( );
}


void PCB_EDIT_FRAME::SaveSettings()
{
    wxConfig* config = wxGetApp().GetSettings();

    if( config == NULL )
        return;

    // The configuration setting that used to be mixed in with the project file settings.
    wxGetApp().SaveCurrentSetupValues( GetConfigurationSettings() );

    PCB_BASE_FRAME::SaveSettings();

    // This value is stored in mm )
    config->Write( OPTKEY_DEFAULT_LINEWIDTH_VALUE,
                   MM_PER_IU * g_DrawDefaultLineThickness );
    long tmp = GetBoard()->IsElementVisible(RATSNEST_VISIBLE);
    config->Write( PCB_SHOW_FULL_RATSNET_OPT, tmp );
    config->Write( PCB_MAGNETIC_PADS_OPT, (long) g_MagneticPadOption );
    config->Write( PCB_MAGNETIC_TRACKS_OPT, (long) g_MagneticTrackOption );
    config->Write( SHOW_MICROWAVE_TOOLS, (long) m_show_microwave_tools );
    config->Write( SHOW_LAYER_MANAGER_TOOLS, (long)m_show_layer_manager_tools );
}


bool PCB_EDIT_FRAME::IsGridVisible() const
{
    return IsElementVisible( GRID_VISIBLE );
}


void PCB_EDIT_FRAME::SetGridVisibility(bool aVisible)
{
    SetElementVisibility( GRID_VISIBLE, aVisible );
}


EDA_COLOR_T PCB_EDIT_FRAME::GetGridColor() const
{
    return GetBoard()->GetVisibleElementColor( GRID_VISIBLE );
}


void PCB_EDIT_FRAME::SetGridColor(EDA_COLOR_T aColor)
{
    GetBoard()->SetVisibleElementColor( GRID_VISIBLE, aColor );
}


bool PCB_EDIT_FRAME::IsMicroViaAcceptable( void )
{
    int copperlayercnt = GetBoard()->GetCopperLayerCount( );
    LAYER_NUM currLayer = getActiveLayer();

    if( !GetDesignSettings().m_MicroViasAllowed )
        return false;   // Obvious..

    if( copperlayercnt < 4 )
        return false;   // Only on multilayer boards..

    if( ( currLayer == LAYER_N_BACK )
       || ( currLayer == LAYER_N_FRONT )
       || ( currLayer == copperlayercnt - 2 )
       || ( currLayer == LAYER_N_2 ) )
        return true;

    return false;
}


void PCB_EDIT_FRAME::setHighContrastLayer( LAYER_NUM aLayer )
{
    // Set display settings for high contrast mode
    KIGFX::VIEW* view = GetGalCanvas()->GetView();
    KIGFX::RENDER_SETTINGS* rSettings = view->GetPainter()->GetSettings();

    SetTopLayer( aLayer );

    rSettings->ClearActiveLayers();
    rSettings->SetActiveLayer( aLayer );

    if( IsCopperLayer( aLayer ) )
    {
        // Bring some other layers to the front in case of copper layers and make them colored
        // fixme do not like the idea of storing the list of layers here,
        // should be done in some other way I guess..
        LAYER_NUM layers[] = {
                GetNetnameLayer( aLayer ), ITEM_GAL_LAYER( VIAS_VISIBLE ),
                ITEM_GAL_LAYER( VIAS_HOLES_VISIBLE ), ITEM_GAL_LAYER( PADS_VISIBLE ),
                ITEM_GAL_LAYER( PADS_HOLES_VISIBLE ), NETNAMES_GAL_LAYER( PADS_NETNAMES_VISIBLE ),
                ITEM_GAL_LAYER( GP_OVERLAY ), ITEM_GAL_LAYER( RATSNEST_VISIBLE )
        };

        for( unsigned int i = 0; i < sizeof( layers ) / sizeof( LAYER_NUM ); ++i )
            rSettings->SetActiveLayer( layers[i] );

        // Pads should be shown too
        if( aLayer == FIRST_COPPER_LAYER )
        {
            rSettings->SetActiveLayer( ITEM_GAL_LAYER( PAD_BK_VISIBLE ) );
            rSettings->SetActiveLayer( NETNAMES_GAL_LAYER( PAD_BK_NETNAMES_VISIBLE ) );
        }
        else if( aLayer == LAST_COPPER_LAYER )
        {
            rSettings->SetActiveLayer( ITEM_GAL_LAYER( PAD_FR_VISIBLE ) );
            rSettings->SetActiveLayer( NETNAMES_GAL_LAYER( PAD_FR_NETNAMES_VISIBLE ) );
        }
    }

    view->UpdateAllLayersColor();
}


void PCB_EDIT_FRAME::SetTopLayer( LAYER_NUM aLayer )
{
    // Set display settings for high contrast mode
    KIGFX::VIEW* view = GetGalCanvas()->GetView();

    view->ClearTopLayers();
    view->SetTopLayer( aLayer );

    if( IsCopperLayer( aLayer ) )
    {
        // Bring some other layers to the front in case of copper layers and make them colored
        // fixme do not like the idea of storing the list of layers here,
        // should be done in some other way I guess..
        LAYER_NUM layers[] = {
                GetNetnameLayer( aLayer ), ITEM_GAL_LAYER( VIAS_VISIBLE ),
                ITEM_GAL_LAYER( VIAS_HOLES_VISIBLE ), ITEM_GAL_LAYER( PADS_VISIBLE ),
                ITEM_GAL_LAYER( PADS_HOLES_VISIBLE ), NETNAMES_GAL_LAYER( PADS_NETNAMES_VISIBLE ),
                ITEM_GAL_LAYER( GP_OVERLAY ), ITEM_GAL_LAYER( RATSNEST_VISIBLE ), DRAW_N
        };

        for( unsigned int i = 0; i < sizeof( layers ) / sizeof( LAYER_NUM ); ++i )
        {
            view->SetTopLayer( layers[i] );
        }

        // Pads should be shown too
        if( aLayer == FIRST_COPPER_LAYER )
        {
            view->SetTopLayer( ITEM_GAL_LAYER( PAD_BK_VISIBLE ) );
            view->SetTopLayer( NETNAMES_GAL_LAYER( PAD_BK_NETNAMES_VISIBLE ) );
        }
        else if( aLayer == LAST_COPPER_LAYER )
        {
            view->SetTopLayer( ITEM_GAL_LAYER( PAD_FR_VISIBLE ) );
            view->SetTopLayer( NETNAMES_GAL_LAYER( PAD_FR_NETNAMES_VISIBLE ) );
        }
    }

    view->UpdateAllLayersOrder();
}


void PCB_EDIT_FRAME::setActiveLayer( LAYER_NUM aLayer, bool doLayerWidgetUpdate )
{
    ( (PCB_SCREEN*) GetScreen() )->m_Active_Layer = aLayer;

    setHighContrastLayer( aLayer );

    if( doLayerWidgetUpdate )
        syncLayerWidgetLayer();

    if( IsGalCanvasActive() )
        GetGalCanvas()->Refresh();
}


void PCB_EDIT_FRAME::syncLayerWidgetLayer()
{
    m_Layers->SelectLayer( getActiveLayer() );
    m_Layers->OnLayerSelected();
}


void PCB_EDIT_FRAME::syncRenderStates()
{
    m_Layers->SyncRenderStates();
}


void PCB_EDIT_FRAME::syncLayerVisibilities()
{
    m_Layers->SyncLayerVisibilities();

    KIGFX::VIEW* view = GetGalCanvas()->GetView();

    // Load layer & elements visibility settings
    for( LAYER_NUM i = 0; i < NB_LAYERS; ++i )
    {
        view->SetLayerVisible( i, m_Pcb->IsLayerVisible( i ) );

        // Synchronize netname layers as well
        if( IsCopperLayer( i ) )
            view->SetLayerVisible( GetNetnameLayer( i ), m_Pcb->IsLayerVisible( i ) );
    }

    for( LAYER_NUM i = 0; i < END_PCB_VISIBLE_LIST; ++i )
    {
        view->SetLayerVisible( ITEM_GAL_LAYER( i ), m_Pcb->IsElementVisible( i ) );
    }

    // Enable some layers that are GAL specific
    view->SetLayerVisible( ITEM_GAL_LAYER( PADS_HOLES_VISIBLE ), true );
    view->SetLayerVisible( ITEM_GAL_LAYER( VIAS_HOLES_VISIBLE ), true );
    view->SetLayerVisible( ITEM_GAL_LAYER( WORKSHEET ), true );
    view->SetLayerVisible( ITEM_GAL_LAYER( GP_OVERLAY ), true );
}


void PCB_EDIT_FRAME::unitsChangeRefresh()
{
    PCB_BASE_FRAME::unitsChangeRefresh();    // Update the grid size select box.

    updateTraceWidthSelectBox();
    updateViaSizeSelectBox();
}


bool PCB_EDIT_FRAME::IsElementVisible( int aElement ) const
{
    return GetBoard()->IsElementVisible( aElement );
}


void PCB_EDIT_FRAME::SetElementVisibility( int aElement, bool aNewState )
{
    GetBoard()->SetElementVisibility( aElement, aNewState );
    m_Layers->SetRenderState( aElement, aNewState );
}


void PCB_EDIT_FRAME::SetVisibleAlls()
{
    GetBoard()->SetVisibleAlls();

    for( int ii = 0; ii < PCB_VISIBLE( END_PCB_VISIBLE_LIST ); ii++ )
        m_Layers->SetRenderState( ii, true );
}


void PCB_EDIT_FRAME::SetLanguage( wxCommandEvent& event )
{
    EDA_DRAW_FRAME::SetLanguage( event );
    m_Layers->SetLayersManagerTabsText();
    wxAuiPaneInfo& pane_info = m_auimgr.GetPane( m_Layers );
    pane_info.Caption( _( "Visibles" ) );
    m_auimgr.Update();
    ReFillLayerWidget();

    FOOTPRINT_EDIT_FRAME * moduleEditFrame = FOOTPRINT_EDIT_FRAME::GetActiveFootprintEditor();
    if( moduleEditFrame )
        moduleEditFrame->EDA_DRAW_FRAME::SetLanguage( event );
}


wxString PCB_EDIT_FRAME::GetLastNetListRead()
{
    wxFileName absoluteFileName = m_lastNetListRead;
    wxFileName pcbFileName = GetBoard()->GetFileName();

    if( !absoluteFileName.MakeAbsolute( pcbFileName.GetPath() ) || !absoluteFileName.FileExists() )
    {
        absoluteFileName.Clear();
        m_lastNetListRead = wxEmptyString;
    }

    return absoluteFileName.GetFullPath();
}


void PCB_EDIT_FRAME::SetLastNetListRead( const wxString& aLastNetListRead )
{
    wxFileName relativeFileName = aLastNetListRead;
    wxFileName pcbFileName = GetBoard()->GetFileName();

    if( relativeFileName.MakeRelativeTo( pcbFileName.GetPath() )
        && relativeFileName.GetFullPath() != aLastNetListRead )
    {
        m_lastNetListRead = relativeFileName.GetFullPath();
    }
}


void PCB_EDIT_FRAME::OnModify( )
{
    PCB_BASE_FRAME::OnModify();

    if( m_Draw3DFrame )
        m_Draw3DFrame->ReloadRequest();
}


void PCB_EDIT_FRAME::SVG_Print( wxCommandEvent& event )
{
    DIALOG_SVG_PRINT frame( this );

    frame.ShowModal();
}


void PCB_EDIT_FRAME::UpdateTitle()
{
    wxString title;
    wxFileName fileName = GetBoard()->GetFileName();

    title.Printf( wxT( "Pcbnew %s " ), GetChars( GetBuildVersion() ) );

    if( fileName.IsOk() && fileName.FileExists() )
    {
        title << fileName.GetFullPath();

        if( !fileName.IsFileWritable() )
            title << _( " [Read Only]" );
    }
    else
    {
        title << _( " [new file]" ) << wxT(" ") << fileName.GetFullPath();
    }

    SetTitle( title );
}

#ifdef KICAD_SCRIPTING_WXPYTHON
void PCB_EDIT_FRAME::ScriptingConsoleEnableDisable( wxCommandEvent& aEvent )
{
    if ( m_pythonPanelHidden )
    {
        m_auimgr.GetPane( m_pythonPanel ).Show();
        m_pythonPanelHidden = false;
    }
    else
    {
        m_auimgr.GetPane( m_pythonPanel ).Hide();
        m_pythonPanelHidden = true;
    }

    m_auimgr.Update();

}
#endif

void PCB_EDIT_FRAME::OnSelectAutoPlaceMode( wxCommandEvent& aEvent )
{
    // Automatic placement of modules and tracks is a mutually exclusive operation so
    // clear the other tool if one of the two is selected.
    // Be careful: this event function is called both by the
    // ID_TOOLBARH_PCB_MODE_MODULE and the ID_TOOLBARH_PCB_MODE_TRACKS tool
    // Therefore we should avoid a race condition when deselecting one of these tools
    // inside this function (seems happen on some Linux/wxWidgets versions)
    // when the other tool is selected

    switch( aEvent.GetId() )
    {
        case ID_TOOLBARH_PCB_MODE_MODULE:
            if( aEvent.IsChecked() &&
                m_mainToolBar->GetToolToggled( ID_TOOLBARH_PCB_MODE_TRACKS ) )
                m_mainToolBar->ToggleTool( ID_TOOLBARH_PCB_MODE_TRACKS, false );
            break;

        case ID_TOOLBARH_PCB_MODE_TRACKS:
            if( aEvent.IsChecked() &&
                m_mainToolBar->GetToolToggled( ID_TOOLBARH_PCB_MODE_MODULE ) )
                m_mainToolBar->ToggleTool( ID_TOOLBARH_PCB_MODE_MODULE, false );
            break;
        }
}


void PCB_EDIT_FRAME::ToPlotter( wxCommandEvent& event )
{
    DIALOG_PLOT dlg( this );
    dlg.ShowModal();
}


void PCB_EDIT_FRAME::SetRotationAngle( int aRotationAngle )
{
    wxCHECK2_MSG( aRotationAngle > 0 && aRotationAngle <= 900, aRotationAngle = 900,
                  wxT( "Invalid rotation angle, defaulting to 90." ) );

    m_rotationAngle = aRotationAngle;
}<|MERGE_RESOLUTION|>--- conflicted
+++ resolved
@@ -568,14 +568,6 @@
     for( SEGZONE* zone = aBoard->m_Zone; zone; zone = zone->Next() )
         view->Add( zone );
 
-<<<<<<< HEAD
-    // Add an entry for the worksheet layout
-    KIGFX::WORKSHEET_VIEWITEM* worksheet = new KIGFX::WORKSHEET_VIEWITEM(
-                                            std::string( aBoard->GetFileName().mb_str() ),
-                                            std::string( GetScreenDesc().mb_str() ),
-                                            &GetPageSettings(), &GetTitleBlock() );
-    worksheet->ViewUpdate( KIGFX::VIEW_ITEM::GEOMETRY );
-=======
     KIGFX::WORKSHEET_VIEWITEM* worksheet = aBoard->GetWorksheetViewItem();
     worksheet->SetSheetName( std::string( GetScreenDesc().mb_str() ) );
 
@@ -587,23 +579,12 @@
         worksheet->SetSheetCount( screen->m_NumberOfScreens );
     }
 
->>>>>>> 5ed0980d
     view->Add( worksheet );
     view->Add( aBoard->GetRatsnestViewItem() );
 
-<<<<<<< HEAD
-    // Add an entry for the ratsnest
-    RN_DATA* ratsnest = aBoard->GetRatsnest();
-    ratsnest->Recalculate();
-    view->Add( new KIGFX::RATSNEST_VIEWITEM( ratsnest ) );
-
-    view->SetPanBoundary( worksheet->ViewBBox() );
-    view->RecacheAllItems( false );
-=======
     // Limit panning to the size of worksheet frame
     view->SetPanBoundary( aBoard->GetWorksheetViewItem()->ViewBBox() );
     view->RecacheAllItems( true );
->>>>>>> 5ed0980d
 
     if( IsGalCanvasActive() )
         GetGalCanvas()->Refresh();
