--- conflicted
+++ resolved
@@ -265,7 +265,6 @@
 find_package(OpenGL QUIET)
 check_find_package_result(OPENGL_FOUND "OpenGL")
 
-<<<<<<< HEAD
 if(KICAD_GAL)
 #####################
 # Find GLEW library #
@@ -280,21 +279,11 @@
 check_find_package_result(CAIRO_FOUND "Cairo")
 endif(KICAD_GAL)
 
-######################
-# Find Boost library #
-######################
-# kicad now includes needed boost files.
-# the two next lines can be uncommented to use the native boost lib.
-# but this is not a good idea
-#find_package(Boost 1.36 QUIET)
-#check_find_package_result(Boost_FOUND "Boost")
-=======
 ##########################
 # Download Boost library #
 ##########################
 include( download_boost )
 
->>>>>>> 3bddb98d
 
 ##########################
 # Find wxWidgets library #
